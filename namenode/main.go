--- conflicted
+++ resolved
@@ -10,11 +10,8 @@
 	"net/http"
 	"net/rpc"
 	"os"
-<<<<<<< HEAD
 	"slices"
-=======
 	"strconv"
->>>>>>> 3ecab483
 	"strings"
 	"sync"
 	"time"
@@ -188,12 +185,7 @@
 	server.datanodeRWLock.Lock()
 	defer server.datanodeRWLock.Unlock()
 
-<<<<<<< HEAD
-	server.datanodes[dataNodeEndpoint] = DataNodeInfo{
-=======
-	// TODO: Check if the datanode is already registered
 	server.datanodes[dataNodeEndpoint] = dataNodeInfo{
->>>>>>> 3ecab483
 		heartbeatReceived: true,
 		isAlive:           true,
 	}
@@ -412,12 +404,8 @@
 		for endpoint, dataNode := range server.datanodes {
 			if !dataNode.heartbeatReceived {
 				// The datanode hasn't sent a heartbeat
-<<<<<<< HEAD
 				slog.Info("DataNode missed heartbeat", "dataNodeEndpoint", endpoint)
-				server.datanodes[endpoint] = DataNodeInfo{
-=======
 				server.datanodes[endpoint] = dataNodeInfo{
->>>>>>> 3ecab483
 					heartbeatReceived: false,
 					isAlive:           false,
 				}
@@ -433,12 +421,8 @@
 }
 
 // Pick `num` datanodes to hold a new block
-<<<<<<< HEAD
 // Optimized selection for load balancing
 func (server *NameNode) pickDatanodes(num uint, ignore []string) []string {
-=======
-func (server *NameNode) pickDatanodes(num uint) []string {
->>>>>>> 3ecab483
 	result := make([]string, 0, num)
 
 	iter := server.datanodeLoadRank.Iterator()
@@ -446,7 +430,6 @@
 		if uint(len(result)) == num {
 			break
 		}
-<<<<<<< HEAD
 		for endpoint, _ := range iter.Value().(map[string]bool) {
 			// ignore datanode that is down
 			if !server.datanodes[endpoint].isAlive {
@@ -456,9 +439,6 @@
 			if ignore != nil && slices.Contains(ignore, endpoint) {
 				continue
 			}
-=======
-		for endpoint := range iter.Value().(map[string]bool) {
->>>>>>> 3ecab483
 			result = append(result, endpoint)
 			if uint(len(result)) == num {
 				break
@@ -810,12 +790,9 @@
 
 	// Start the heartbeat monitor
 	go server.heartbeatMonitor()
-<<<<<<< HEAD
 
 	// Start the replication monitor
 	go server.replicationMonitor()
 
 	select {}
-=======
->>>>>>> 3ecab483
 }